from typing import List, Dict
import os
from theseus.base.callbacks.base_callbacks import Callbacks
from theseus.utilities.loggers.observer import LoggerObserver
from theseus.utilities.loggers.wandb_logger import WandbLogger
from datetime import datetime

LOGGER = LoggerObserver.getLogger("main")

class WandbCallbacks(Callbacks):
    """
    Callbacks for logging running loss/metric/time while training to wandb server
    Features:
        - Only do logging
    
    username: `str`
        username of Wandb
    project_name: `str`
        project name of Wandb
<<<<<<< HEAD
=======
    resume: `bool`
        whether to resume project

    ::Usage::
    Register in the pipeline.yaml. For instance:

    callbacks:
    - name: WandbCallbacks
        args: 
        username: kaylode
        project_name: theseus

>>>>>>> c69eedb0
    """

    def __init__(self, 
        username: str, 
        project_name: str, 
        save_dir: str = None,
        **kwargs) -> None:
        super().__init__()

        self.username = username
        self.project_name = project_name

        # A hack, not good
        if save_dir is None:
            run_name = datetime.now().strftime('%Y-%m-%d_%H-%M-%S')
        self.run_name = run_name

        """
        All the logging stuffs have been done in LoggerCallbacks. Here we just register 
        the wandb logger to the main logger
        """
        wandb_logger = WandbLogger(
            self.username, self.project_name, self.run_name
        )
        LOGGER.subscribe(wandb_logger)<|MERGE_RESOLUTION|>--- conflicted
+++ resolved
@@ -1,9 +1,17 @@
 from typing import List, Dict
 import os
+import os.path as osp
 from theseus.base.callbacks.base_callbacks import Callbacks
 from theseus.utilities.loggers.observer import LoggerObserver
-from theseus.utilities.loggers.wandb_logger import WandbLogger
+from theseus.utilities.loggers.wandb_logger import WandbLogger, find_run_id
 from datetime import datetime
+from theseus.opt import Config
+from copy import deepcopy
+
+try:
+    import wandb as wandblogger
+except ModuleNotFoundError:
+    pass
 
 LOGGER = LoggerObserver.getLogger("main")
 
@@ -17,43 +25,113 @@
         username of Wandb
     project_name: `str`
         project name of Wandb
-<<<<<<< HEAD
-=======
     resume: `bool`
         whether to resume project
-
-    ::Usage::
-    Register in the pipeline.yaml. For instance:
-
-    callbacks:
-    - name: WandbCallbacks
-        args: 
-        username: kaylode
-        project_name: theseus
-
->>>>>>> c69eedb0
     """
 
     def __init__(self, 
         username: str, 
         project_name: str, 
         save_dir: str = None,
+        resume: str = None,
+        config_dict: Dict = None,
         **kwargs) -> None:
         super().__init__()
 
         self.username = username
         self.project_name = project_name
+        self.resume = resume
+        self.save_dir = save_dir
+        self.config_dict = config_dict
 
         # A hack, not good
-        if save_dir is None:
-            run_name = datetime.now().strftime('%Y-%m-%d_%H-%M-%S')
-        self.run_name = run_name
+        if self.save_dir is None:
+            self.run_name = datetime.now().strftime('%Y-%m-%d_%H-%M-%S')
+        self.run_name = osp.basename(save_dir)
+
+        if self.resume is None:
+            self.id = wandblogger.util.generate_id()
+        else:
+            try:
+                # Get run id
+                id = find_run_id(
+                    os.path.dirname(os.path.dirname(self.resume))
+                )
+
+                # Load the config from that run
+                try:
+                    old_config_path = wandblogger.restore(
+                        'pipeline.yaml',
+                        run_path = f"{self.username}/{self.project_name}/{id}"
+                    ).name
+                except:
+                    raise ValueError(f"Falid to load run id={id}, due to pipeline.yaml is missing or run is not existed")
+
+                # Check if the config remains the same, if not, create new run id 
+                old_config_dict = Config(old_config_path)
+                tmp_config_dict = deepcopy(self.config_dict)
+                ## strip off global key because `resume` will always different
+                old_config_dict.pop('global', None)
+                tmp_config_dict.pop('global', None)
+                if old_config_dict == tmp_config_dict:
+                    self.id = id
+                    LOGGER.text("Run configuration remains unchanged. Resuming wandb run...", LoggerObserver.SUCCESS)
+                else:
+                    self.id = wandblogger.util.generate_id()
+                    LOGGER.text("Run configuration changes since the last run. Creating new wandb run...", LoggerObserver.WARN)
+            except ValueError as e:
+                LOGGER.text(f"Can not resume wandb due to '{e}'. Creating new wandb run...", LoggerObserver.WARN)
+                self.id = wandblogger.util.generate_id()
 
         """
         All the logging stuffs have been done in LoggerCallbacks. Here we just register 
         the wandb logger to the main logger
         """
-        wandb_logger = WandbLogger(
-            self.username, self.project_name, self.run_name
+        self.wandb_logger = WandbLogger(
+            id = self.id,
+            save_dir = self.save_dir,
+            username = self.username, 
+            project_name = self.project_name, 
+            run_name = self.run_name,
+            config_dict=self.config_dict
         )
-        LOGGER.subscribe(wandb_logger)+        LOGGER.subscribe(self.wandb_logger)
+
+    def on_start(self, logs: Dict=None):
+        """
+        Before going to the main loop. Save run id
+        """
+        wandb_id_file = osp.join(self.save_dir, 'wandb_id.txt')
+        with open(wandb_id_file, 'w') as f:
+            f.write(self.id)
+
+        # Save all config files
+        self.wandb_logger.log_file(
+            tag='configs', 
+            value = osp.join(self.save_dir, '*.yaml'))
+        
+        # Init logging model for debug
+        self.wandb_logger.log_torch_module(
+            tag='models', 
+            value = self.params['trainer'].model.model,
+            log_freq=10)
+
+    def on_finish(self, logs: Dict=None):
+        """
+        After finish training
+        """
+        base_folder=osp.join(self.save_dir, 'checkpoints')
+        self.wandb_logger.log_file(
+            tag='checkpoint', 
+            base_folder=self.save_dir,
+            value = osp.join(base_folder, '*.pth'))
+
+    def on_val_epoch_end(self, logs:Dict=None):
+        """
+        On validation batch (iteration) end
+        """ 
+        base_folder=osp.join(self.save_dir, 'checkpoints')
+        self.wandb_logger.log_file(
+            tag='checkpoint', 
+            base_folder=self.save_dir,
+            value = osp.join(base_folder, '*.pth'))