import torch
import torch.utils.data as data
import os
import matplotlib.pyplot as plt
import numpy as np
import random
import string
import csv
from tqdm import tqdm
from utils.text_tokenizer import TextTokenizer
from collections import defaultdict
import sys
sys.path.append("..")

class CustomVocabulary(data.Dataset):
    def __init__(self,
                tokenizer = None,
                min_freqs = None,
                max_size = None,
                init_token = "<sos>",
                eos_token = "<eos>",
                pad_token = "<pad>",
                unk_token = "<unk>"):
        
        self.init_token = init_token
        self.eos_token = eos_token
        self.pad_token = pad_token
        self.unk_token = unk_token

        if tokenizer is None:
            self.tokenizer = TextTokenizer()
        else:
            self.tokenizer = tokenizer
        
        self.max_size = max_size
        self.min_freqs = min_freqs
        self.freqs = {}
    
        self.vocab_size = 4
        self.special_tokens = {
            "init_token": init_token,
            "eos_token" : eos_token,
            "pad_token" : pad_token,
            "unk_token" : unk_token
        }

        self.stoi = defaultdict(lambda : 3)
        self.stoi[pad_token] = 0
        self.stoi[init_token] = 1
        self.stoi[eos_token] = 2
        self.stoi[unk_token] = 3
        
        self.itos = {
            0: pad_token,
            1: init_token,
            2: eos_token,
            3: unk_token
        }    
    
    def reset(self):
        self.vocab_size =  4
        
        self.stoi = defaultdict(lambda : 3)
        self.stoi[self.pad_token] = 0
        self.stoi[self.init_token] = 1
        self.stoi[self.eos_token] = 2
        self.stoi[self.unk_token] = 3
        
        self.itos = {
            0: self.pad_token,
            1: self.init_token,
            2: self.eos_token,
            3: self.unk_token
        } 

<<<<<<< HEAD
    def build_vocab(self, datasets):
=======
    def build_vocab(self, dataset):
>>>>>>> b4ccd52f
        #self.dataset = dataset
        if not isinstance(datasets, list):
            datasets = [datasets]
        print("Building vocabulary...")
<<<<<<< HEAD
        for dataset in datasets:
            self.fns = dataset.fns
            for sentence,_ in tqdm(self.fns):
                for token in self.tokenizer.tokenize(sentence):
                    if token not in self.stoi:
                        self.stoi[token] = self.vocab_size     #index
                        self.itos[self.vocab_size] = token
                        self.vocab_size += 1
                        self.freqs[token] = 1
                    else:
                        self.freqs[token] +=1
            self.freqs = {k: v for k, v in sorted(self.freqs.items(), key=lambda item: item[1], reverse = True)}
        
        # Reduce vocabulary only contains tokens with min freqs
        if self.min_freqs is not None and self.min_freqs > 1:
            self.reset()
            new_freqs = {}
            list_freqs = list(self.freqs.items())
            for token, freqs in list_freqs:
                if freqs >= self.min_freqs:
                    new_freqs[token] = freqs
                    self.stoi[token] = self.vocab_size     #index
                    self.itos[self.vocab_size] = token
                    self.vocab_size += 1
=======
        for sentence,_ in tqdm(self.fns):
            for token in self.tokenizer.tokenize(sentence):
                if token not in self.stoi:
                    self.stoi[token] = self.vocab_size     #index
                    self.itos[self.vocab_size] = token
                    self.vocab_size += 1
                    self.freqs[token] = 1
                else:
                    self.freqs[token] +=1
        self.freqs = {k: v for k, v in sorted(self.freqs.items(), key=lambda item: item[1], reverse = True)}
        
        # Reduce vocabulary only contains tokens with min freqs
        if self.min_freqs is not None and self.min_freqs > 1:
            self.reset()
            new_freqs = {}
            list_freqs = list(self.freqs.items())
            for token, freqs in list_freqs:
                if freqs >= self.min_freqs:
                    new_freqs[token] = freqs
                    self.stoi[token] = self.vocab_size     #index
                    self.itos[self.vocab_size] = token
                    self.vocab_size += 1
>>>>>>> b4ccd52f
            self.freqs = new_freqs
    
        # Reduce vocabulary size to max size
        if self.max_size is not None and self.max_size< self.vocab_size:
            self.max_size = min(self.max_size, self.vocab_size)
            self.reset()
            
            new_freqs = {}
            list_freqs = list(self.freqs.items())
            for token, freq in list_freqs:
                if self.vocab_size >= self.max_size:
                    break
                new_freqs[token] = freq
                self.stoi[token] = self.vocab_size     #index
                self.itos[self.vocab_size] = token
                self.vocab_size += 1
            self.freqs = new_freqs    
                    
        print("Vocabulary built!")
        
    def most_common(self, topk = None, ngrams = None):
        """
        Return a dict of most common words
        
        Args:
            topk: Top K words
            ngrams: string
                '1grams': unigram
                '2grams': bigrams
                '3grams': trigrams
                
        """
        
        if topk is None:
            topk = self.max_size
        idx = 0
        common_dict = {}
        
        if ngrams is None:
            for token, freq in self.freqs.items():
                if idx >= topk:
                    break
                common_dict[token] = freq
                idx += 1
        else:
            if ngrams == "1gram":
                for token, freq in self.freqs.items():
                    if idx >= topk:
                        break
                    if len(token.split()) == 1:
                        common_dict[token] = freq
                        idx += 1
            if ngrams == "2grams":
                for token, freq in self.freqs.items():
                    if idx >= topk:
                        break
                    if len(token.split()) == 2:
                        common_dict[token] = freq
                        idx += 1
            if ngrams == "3grams":
                for token, freq in self.freqs.items():
                    if idx >= topk:
                        break
                    if len(token.split()) == 3:
                        common_dict[token] = freq
                        idx += 1
                
            
        return common_dict
    

    def plot(self, types = None, topk = 100, figsize = (8,8) ):
        """
        Plot distribution of tokens:
            types: list
                "freqs": Tokens distribution
                "allgrams": Plot every grams
                "1gram - 2grams - 3grams" : Plot n-grams
        """
        ax = plt.figure(figsize = figsize)
        if types is None:
            types = ["freqs", "allgrams"]
        
        if "freqs" in types:
            if "allgrams" in types:
                plt.title("Top " + str(topk) + " highest frequency tokens")
                plt.xlabel("Unique tokens")
                plt.ylabel("Frequencies")
                cnt_dict = self.most_common(topk)
                bar1 = plt.barh(list(cnt_dict.keys()),
                                list(cnt_dict.values()),
                                color="blue")
            else:
                if "1gram" in types:
                    plt.title("Top " + str(topk) + " highest frequency unigram tokens")
                    plt.xlabel("Unique tokens")
                    plt.ylabel("Frequencies")
                    cnt_dict = self.most_common(topk, "1gram")
                    bar1 = plt.barh(list(cnt_dict.keys()),
                                    list(cnt_dict.values()),
                                    color="blue",
                                    label = "Unigrams")

                if "ngrams" in self.tokenizer.preprocess_steps:
                    if "2grams" in types:
                        plt.title("Top " + str(topk) + " highest frequency bigrams tokens")
                        plt.xlabel("Unique tokens")
                        plt.ylabel("Frequencies")
                        cnt_dict = self.most_common(topk, "2grams")
                        bar1 = plt.barh(list(cnt_dict.keys()),
                                        list(cnt_dict.values()),
                                        color="gray",
                                        label = "Bigrams")

                    if "3grams" in types:
                        plt.title("Top " + str(topk) + " highest frequency trigrams tokens")
                        plt.xlabel("Unique tokens")
                        plt.ylabel("Frequencies")
                        cnt_dict = self.most_common(topk, "3grams")
                        bar1 = plt.barh(list(cnt_dict.keys()),
                                        list(cnt_dict.values()),
                                        color="green",
                                        label = "Trigrams") 
            
        plt.legend()
        plt.show()
    
    
    def __len__(self):
        return self.vocab_size
        
    def __str__(self):
        s = "Custom Vocabulary  \n"
        line = "-------------------------------\n"
        s1 = "Number of unique words in dataset: " + str(self.vocab_size) + '\n'
        return s + line + s1<|MERGE_RESOLUTION|>--- conflicted
+++ resolved
@@ -73,16 +73,11 @@
             3: self.unk_token
         } 
 
-<<<<<<< HEAD
     def build_vocab(self, datasets):
-=======
-    def build_vocab(self, dataset):
->>>>>>> b4ccd52f
         #self.dataset = dataset
         if not isinstance(datasets, list):
             datasets = [datasets]
         print("Building vocabulary...")
-<<<<<<< HEAD
         for dataset in datasets:
             self.fns = dataset.fns
             for sentence,_ in tqdm(self.fns):
@@ -107,30 +102,6 @@
                     self.stoi[token] = self.vocab_size     #index
                     self.itos[self.vocab_size] = token
                     self.vocab_size += 1
-=======
-        for sentence,_ in tqdm(self.fns):
-            for token in self.tokenizer.tokenize(sentence):
-                if token not in self.stoi:
-                    self.stoi[token] = self.vocab_size     #index
-                    self.itos[self.vocab_size] = token
-                    self.vocab_size += 1
-                    self.freqs[token] = 1
-                else:
-                    self.freqs[token] +=1
-        self.freqs = {k: v for k, v in sorted(self.freqs.items(), key=lambda item: item[1], reverse = True)}
-        
-        # Reduce vocabulary only contains tokens with min freqs
-        if self.min_freqs is not None and self.min_freqs > 1:
-            self.reset()
-            new_freqs = {}
-            list_freqs = list(self.freqs.items())
-            for token, freqs in list_freqs:
-                if freqs >= self.min_freqs:
-                    new_freqs[token] = freqs
-                    self.stoi[token] = self.vocab_size     #index
-                    self.itos[self.vocab_size] = token
-                    self.vocab_size += 1
->>>>>>> b4ccd52f
             self.freqs = new_freqs
     
         # Reduce vocabulary size to max size
@@ -266,4 +237,4 @@
         s = "Custom Vocabulary  \n"
         line = "-------------------------------\n"
         s1 = "Number of unique words in dataset: " + str(self.vocab_size) + '\n'
-        return s + line + s1+        return s + line + s1 